--- conflicted
+++ resolved
@@ -28,10 +28,7 @@
 dependencies = [
     "flask>=3.1.1",
     "Flask-WTF>=1.2.2",
-<<<<<<< HEAD
     "Flask-Limiter>=3.12",
-=======
->>>>>>> 32e5f09d
     "Flask-Cors>=6.0.1",
     "jinja2>=3.1.6",
     "pywebpush>=2.0.3",
@@ -50,17 +47,11 @@
 [project.optional-dependencies]
 dev = [
     "pytest>=8.4.1",
-<<<<<<< HEAD
-    "black>=25.1.0",
-    "flake8>=7.3.0",
-    "mypy>=1.16.1",
-=======
     "pytest-cov>=6.0.0",
     "black>=25.1.0",
     "flake8>=7.3.0",
     "flake8-pyprojecttoml>=0.0.1",
     "isort>=6.0.0",
->>>>>>> 32e5f09d
 ]
 
 
